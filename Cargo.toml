[package]
name = "pow_sha256"
version = "0.3.1"
authors = [ "Aravinth Manivannan <realaravinth@bastsense.net>", "Robert Kornacki <robk@syre.io>"]
description = """
SHA256 PoW on any serializable datatype used in mCaptcha
"""
edition = "2018"
keywords = ["mCaptcha", "PoW", "sha256", "proof-of-work"]
readme = "README.md"
license = "MIT OR Apache-2.0"
repository = "https://github.com/mcaptcha/pow_sha256"
categories = ["captcha", "algorithms", "cryptography::cryptocurrencies"] 


[dependencies]
sha2 = "0.10"
serde = { version = "1.0", features = ["derive"] }
bincode = "1.3"
<<<<<<< HEAD
derive_builder = "0.12"
num = { version = "0.4.0", default-features = false, features = ["serde", "num-bigint"]}
=======
derive_builder = "0.11"
num = { version = "0.4.0", default-features = false, features = ["serde", "num-bigint"]}

[features]
default = []
incremental = []
>>>>>>> ec43d54f
<|MERGE_RESOLUTION|>--- conflicted
+++ resolved
@@ -17,14 +17,9 @@
 sha2 = "0.10"
 serde = { version = "1.0", features = ["derive"] }
 bincode = "1.3"
-<<<<<<< HEAD
 derive_builder = "0.12"
-num = { version = "0.4.0", default-features = false, features = ["serde", "num-bigint"]}
-=======
-derive_builder = "0.11"
 num = { version = "0.4.0", default-features = false, features = ["serde", "num-bigint"]}
 
 [features]
 default = []
-incremental = []
->>>>>>> ec43d54f
+incremental = []